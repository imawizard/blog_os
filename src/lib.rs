#![no_std]
#![cfg_attr(test, no_main)]
#![feature(custom_test_frameworks)]
#![feature(abi_x86_interrupt)]
#![feature(alloc_error_handler)]
#![test_runner(crate::test_runner)]
#![reexport_test_harness_main = "test_main"]

<<<<<<< HEAD
extern crate alloc;
extern crate rlibc;

=======
>>>>>>> 93844bee
use core::panic::PanicInfo;

pub mod allocator;
pub mod gdt;
pub mod interrupts;
pub mod memory;
pub mod serial;
pub mod vga_buffer;

pub fn init() {
    gdt::init();
    interrupts::init_idt();
    unsafe { interrupts::PICS.lock().initialize() };
    x86_64::instructions::interrupts::enable();
}
pub trait Testable {
    fn run(&self) -> ();
}

impl<T> Testable for T
where
    T: Fn(),
{
    fn run(&self) {
        serial_print!("{}...\t", core::any::type_name::<T>());
        self();
        serial_println!("[ok]");
    }
}

pub fn test_runner(tests: &[&dyn Testable]) {
    serial_println!("Running {} tests", tests.len());
    for test in tests {
        test.run();
    }
    exit_qemu(QemuExitCode::Success);
}

pub fn test_panic_handler(info: &PanicInfo) -> ! {
    serial_println!("[failed]\n");
    serial_println!("Error: {}\n", info);
    exit_qemu(QemuExitCode::Failed);
    hlt_loop();
}

#[derive(Debug, Clone, Copy, PartialEq, Eq)]
#[repr(u32)]
pub enum QemuExitCode {
    Success = 0x10,
    Failed = 0x11,
}

pub fn exit_qemu(exit_code: QemuExitCode) {
    use x86_64::instructions::port::Port;

    unsafe {
        let mut port = Port::new(0xf4);
        port.write(exit_code as u32);
    }
}

pub fn hlt_loop() -> ! {
    loop {
        x86_64::instructions::hlt();
    }
}

#[cfg(test)]
use bootloader::{entry_point, BootInfo};

#[cfg(test)]
entry_point!(test_kernel_main);

/// Entry point for `cargo xtest`
#[cfg(test)]
fn test_kernel_main(_boot_info: &'static BootInfo) -> ! {
    init();
    test_main();
    hlt_loop();
}

#[cfg(test)]
#[panic_handler]
fn panic(info: &PanicInfo) -> ! {
    test_panic_handler(info)
}

#[alloc_error_handler]
fn alloc_error_handler(layout: alloc::alloc::Layout) -> ! {
    panic!("allocation error: {:?}", layout)
}<|MERGE_RESOLUTION|>--- conflicted
+++ resolved
@@ -6,12 +6,7 @@
 #![test_runner(crate::test_runner)]
 #![reexport_test_harness_main = "test_main"]
 
-<<<<<<< HEAD
 extern crate alloc;
-extern crate rlibc;
-
-=======
->>>>>>> 93844bee
 use core::panic::PanicInfo;
 
 pub mod allocator;
