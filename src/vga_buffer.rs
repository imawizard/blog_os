use core::fmt;
use lazy_static::lazy_static;
use spin::Mutex;
use volatile::Volatile;

lazy_static! {
    /// A global `Writer` instance that can be used for printing to the VGA text buffer.
    ///
    /// Used by the `print!` and `println!` macros.
    pub static ref WRITER: Mutex<Writer> = Mutex::new(Writer {
        column_position: 0,
        color_code: ColorCode::new(Color::Yellow, Color::Black),
        buffer: unsafe { &mut *(0xb8000 as *mut Buffer) },
    });
}

/// The standard color palette in VGA text mode.
#[allow(dead_code)]
#[derive(Debug, Clone, Copy, PartialEq, Eq)]
#[repr(u8)]
pub enum Color {
    Black = 0,
    Blue = 1,
    Green = 2,
    Cyan = 3,
    Red = 4,
    Magenta = 5,
    Brown = 6,
    LightGray = 7,
    DarkGray = 8,
    LightBlue = 9,
    LightGreen = 10,
    LightCyan = 11,
    LightRed = 12,
    Pink = 13,
    Yellow = 14,
    White = 15,
}

/// A combination of a foreground and a background color.
#[derive(Debug, Clone, Copy, PartialEq, Eq)]
struct ColorCode(u8);

impl ColorCode {
    /// Create a new `ColorCode` with the given foreground and background colors.
    fn new(foreground: Color, background: Color) -> ColorCode {
        ColorCode((background as u8) << 4 | (foreground as u8))
    }
}

/// A screen character in the VGA text buffer, consisting of an ASCII character and a `ColorCode`.
#[derive(Debug, Clone, Copy, PartialEq, Eq)]
#[repr(C)]
struct ScreenChar {
    ascii_character: u8,
    color_code: ColorCode,
}

/// The height of the text buffer (normally 25 lines).
const BUFFER_HEIGHT: usize = 25;
/// The width of the text buffer (normally 80 columns).
const BUFFER_WIDTH: usize = 80;

/// A structure representing the VGA text buffer.
struct Buffer {
    chars: [[Volatile<ScreenChar>; BUFFER_WIDTH]; BUFFER_HEIGHT],
}

/// A writer type that allows writing ASCII bytes and strings to an underlying `Buffer`.
///
/// Wraps lines at `BUFFER_WIDTH`. Supports newline characters and implements the
/// `core::fmt::Write` trait.
pub struct Writer {
    column_position: usize,
    color_code: ColorCode,
    buffer: &'static mut Buffer,
}

impl Writer {
    /// Writes an ASCII byte to the buffer.
    ///
    /// Wraps lines at `BUFFER_WIDTH`. Supports the `\n` newline character.
    pub fn write_byte(&mut self, byte: u8) {
        match byte {
            b'\n' => self.new_line(),
            byte => {
                if self.column_position >= BUFFER_WIDTH {
                    self.new_line();
                }

                let row = BUFFER_HEIGHT - 1;
                let col = self.column_position;

                let color_code = self.color_code;
                self.buffer.chars[row][col].write(ScreenChar {
                    ascii_character: byte,
                    color_code,
                });
                self.column_position += 1;
            }
        }
    }

    /// Writes the given ASCII string to the buffer.
    ///
    /// Wraps lines at `BUFFER_WIDTH`. Supports the `\n` newline character. Does **not**
    /// support strings with non-ASCII characters, since they can't be printed in the VGA text
    /// mode.
    fn write_string(&mut self, s: &str) {
        for byte in s.bytes() {
            match byte {
                // printable ASCII byte or newline
                0x20...0x7e | b'\n' => self.write_byte(byte),
                // not part of printable ASCII range
                _ => self.write_byte(0xfe),
            }
        }
    }

    /// Shifts all lines one line up and clears the last row.
    fn new_line(&mut self) {
        for row in 1..BUFFER_HEIGHT {
            for col in 0..BUFFER_WIDTH {
                let character = self.buffer.chars[row][col].read();
                self.buffer.chars[row - 1][col].write(character);
            }
        }
        self.clear_row(BUFFER_HEIGHT - 1);
        self.column_position = 0;
    }

    /// Clears a row by overwriting it with blank characters.
    fn clear_row(&mut self, row: usize) {
        let blank = ScreenChar {
            ascii_character: b' ',
            color_code: self.color_code,
        };
        for col in 0..BUFFER_WIDTH {
            self.buffer.chars[row][col].write(blank);
        }
    }
}

impl fmt::Write for Writer {
    fn write_str(&mut self, s: &str) -> fmt::Result {
        self.write_string(s);
        Ok(())
    }
}

/// Like the `print!` macro in the standard library, but prints to the VGA text buffer.
#[macro_export]
macro_rules! print {
    ($($arg:tt)*) => ($crate::vga_buffer::_print(format_args!($($arg)*)));
}

/// Like the `println!` macro in the standard library, but prints to the VGA text buffer.
#[macro_export]
macro_rules! println {
    () => ($crate::print!("\n"));
    ($($arg:tt)*) => ($crate::print!("{}\n", format_args!($($arg)*)));
}

<<<<<<< HEAD
/// Prints the given formatted string to the VGA text buffer
/// through the global `WRITER` instance.
=======
/// Prints the given formatted string to the VGA text buffer through the global `WRITER` instance.
>>>>>>> 90ad333e
#[doc(hidden)]
pub fn _print(args: fmt::Arguments) {
    use core::fmt::Write;
    use x86_64::instructions::interrupts;

    interrupts::without_interrupts(|| {
        WRITER.lock().write_fmt(args).unwrap();
    });
}

#[cfg(test)]
mod test {
    use super::*;

    fn construct_writer() -> Writer {
        use std::boxed::Box;

        let buffer = construct_buffer();
        Writer {
            column_position: 0,
            color_code: ColorCode::new(Color::Blue, Color::Magenta),
            buffer: Box::leak(Box::new(buffer)),
        }
    }

    fn construct_buffer() -> Buffer {
        use array_init::array_init;

        Buffer {
            chars: array_init(|_| array_init(|_| Volatile::new(empty_char()))),
        }
    }

    fn empty_char() -> ScreenChar {
        ScreenChar {
            ascii_character: b' ',
            color_code: ColorCode::new(Color::Green, Color::Brown),
        }
    }

    #[test]
    fn write_byte() {
        let mut writer = construct_writer();
        writer.write_byte(b'X');
        writer.write_byte(b'Y');

        for (i, row) in writer.buffer.chars.iter().enumerate() {
            for (j, screen_char) in row.iter().enumerate() {
                let screen_char = screen_char.read();
                if i == BUFFER_HEIGHT - 1 && j == 0 {
                    assert_eq!(screen_char.ascii_character, b'X');
                    assert_eq!(screen_char.color_code, writer.color_code);
                } else if i == BUFFER_HEIGHT - 1 && j == 1 {
                    assert_eq!(screen_char.ascii_character, b'Y');
                    assert_eq!(screen_char.color_code, writer.color_code);
                } else {
                    assert_eq!(screen_char, empty_char());
                }
            }
        }
    }

    #[test]
    fn write_formatted() {
        use core::fmt::Write;

        let mut writer = construct_writer();
        writeln!(&mut writer, "a").unwrap();
        writeln!(&mut writer, "b{}", "c").unwrap();

        for (i, row) in writer.buffer.chars.iter().enumerate() {
            for (j, screen_char) in row.iter().enumerate() {
                let screen_char = screen_char.read();
                if i == BUFFER_HEIGHT - 3 && j == 0 {
                    assert_eq!(screen_char.ascii_character, b'a');
                    assert_eq!(screen_char.color_code, writer.color_code);
                } else if i == BUFFER_HEIGHT - 2 && j == 0 {
                    assert_eq!(screen_char.ascii_character, b'b');
                    assert_eq!(screen_char.color_code, writer.color_code);
                } else if i == BUFFER_HEIGHT - 2 && j == 1 {
                    assert_eq!(screen_char.ascii_character, b'c');
                    assert_eq!(screen_char.color_code, writer.color_code);
                } else if i >= BUFFER_HEIGHT - 2 {
                    assert_eq!(screen_char.ascii_character, b' ');
                    assert_eq!(screen_char.color_code, writer.color_code);
                } else {
                    assert_eq!(screen_char, empty_char());
                }
            }
        }
    }
}<|MERGE_RESOLUTION|>--- conflicted
+++ resolved
@@ -161,12 +161,8 @@
     ($($arg:tt)*) => ($crate::print!("{}\n", format_args!($($arg)*)));
 }
 
-<<<<<<< HEAD
 /// Prints the given formatted string to the VGA text buffer
 /// through the global `WRITER` instance.
-=======
-/// Prints the given formatted string to the VGA text buffer through the global `WRITER` instance.
->>>>>>> 90ad333e
 #[doc(hidden)]
 pub fn _print(args: fmt::Arguments) {
     use core::fmt::Write;
