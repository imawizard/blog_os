--- conflicted
+++ resolved
@@ -50,7 +50,6 @@
     blog_os::test_panic_handler(info)
 }
 
-<<<<<<< HEAD
 async fn async_number() -> u32 {
     42
 }
@@ -58,9 +57,9 @@
 async fn example_task() {
     let number = async_number().await;
     println!("async number: {}", number);
-=======
+}
+
 #[test_case]
 fn trivial_assertion() {
     assert_eq!(1, 1);
->>>>>>> f54a2d75
 }