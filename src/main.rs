--- conflicted
+++ resolved
@@ -24,7 +24,6 @@
     let mut mapper = unsafe { memory::init(phys_mem_offset) };
     let mut frame_allocator = unsafe { BootInfoFrameAllocator::init(&boot_info.memory_map) };
 
-<<<<<<< HEAD
     allocator::init_heap(&mut mapper, &mut frame_allocator).expect("heap initialization failed");
 
     // allocate a number on the heap
@@ -37,11 +36,6 @@
         vec.push(i);
     }
     println!("vec at {:p}", vec.as_slice());
-=======
-    // map an unused page
-    let page = Page::containing_address(VirtAddr::new(0xdeadbeaf000));
-    memory::create_example_mapping(page, &mut mapper, &mut frame_allocator);
->>>>>>> 4897e9c4
 
     // create a reference counted vector -> will be freed when count reaches 0
     let reference_counted = Rc::new(vec![1, 2, 3]);
