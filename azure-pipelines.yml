# Documentation: https://aka.ms/yaml

trigger:
  batch: true
  branches:
    include:
    # This is where pull requests from "bors r+" are built.
    - staging
    # This is where pull requests from "bors try" are built.
    - trying
    # Build pull requests.
    - master
    # Build post braches
    - post-*

strategy:
  matrix:
    linux:
      image_name: 'ubuntu-16.04'
      rustup_toolchain: nightly
    mac:
      image_name: 'macos-10.13'
      rustup_toolchain: nightly
    windows:
      image_name: 'vs2017-win2016'
      rustup_toolchain: nightly

pool:
  vmImage: $(image_name)

steps:
- bash: |
    echo "Hello world from $AGENT_NAME running on $AGENT_OS"
    echo "Reason: $BUILD_REASON"
    echo "Requested for: $BUILD_REQUESTEDFOR"
  displayName: 'Build Info'
  continueOnError: true

- script: |
    curl https://sh.rustup.rs -sSf | sh -s -- -y --default-toolchain $RUSTUP_TOOLCHAIN
    echo "##vso[task.setvariable variable=PATH;]$PATH:$HOME/.cargo/bin"
  condition: or(eq( variables['Agent.OS'], 'Linux' ),  eq( variables['Agent.OS'], 'Darwin' ))
  displayName: 'Install Rust (Linux/macOS)'

- script: |
    curl -sSf -o rustup-init.exe https://win.rustup.rs
    rustup-init.exe -y --default-toolchain %RUSTUP_TOOLCHAIN%
    echo ##vso[task.setvariable variable=PATH;]%PATH%;%USERPROFILE%\.cargo\bin
  condition: eq( variables['Agent.OS'], 'Windows_NT' )
  displayName: 'Install Rust (Windows)'

- script: |
    rustc -Vv
    cargo -V
  displayName: 'Print Rust Version'
  continueOnError: true

- script: rustup component add rust-src
  displayName: 'Install Rustup Src Component'

- script: |
    cargo install cargo-xbuild --debug
    cargo install bootimage --debug
  displayName: 'Install cargo-xbuild and bootimage'

- script: bootimage build
  displayName: 'Build'

- script: cargo test
  displayName: 'Unit Tests'

<<<<<<< HEAD
- script: sudo apt install qemu-system-x86
  condition: eq( variables['Agent.OS'], 'Linux' )
  displayName: 'Install QEMU (Linux)'

- script: |
    export HOMEBREW_NO_AUTO_UPDATE=1
    export HOMEBREW_NO_BOTTLE_SOURCE_FALLBACK=1
    export HOMEBREW_NO_INSTALL_CLEANUP=1
    brew install qemu
  condition: eq( variables['Agent.OS'], 'Darwin' )
  displayName: 'Install QEMU (macOS)'

- script: |
    choco install qemu --limit-output --no-progress
    echo ##vso[task.setvariable variable=PATH;]%PATH%;C:\Program Files\qemu
    set PATH=%PATH%;C:\Program Files\qemu
    qemu-system-x86_64 --version
  condition: eq( variables['Agent.OS'], 'Windows_NT' )
  displayName: 'Install QEMU (Windows)'

- script: bootimage test
  displayName: 'Integration Tests'
=======
- script: rustup component add rustfmt
  displayName: 'Install Rustfmt'

- script: cargo fmt -- --check
  displayName: 'Check Formatting'
>>>>>>> c6aaa664
<|MERGE_RESOLUTION|>--- conflicted
+++ resolved
@@ -69,7 +69,6 @@
 - script: cargo test
   displayName: 'Unit Tests'
 
-<<<<<<< HEAD
 - script: sudo apt install qemu-system-x86
   condition: eq( variables['Agent.OS'], 'Linux' )
   displayName: 'Install QEMU (Linux)'
@@ -92,10 +91,9 @@
 
 - script: bootimage test
   displayName: 'Integration Tests'
-=======
+
 - script: rustup component add rustfmt
   displayName: 'Install Rustfmt'
 
 - script: cargo fmt -- --check
-  displayName: 'Check Formatting'
->>>>>>> c6aaa664
+  displayName: 'Check Formatting'