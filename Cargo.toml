--- conflicted
+++ resolved
@@ -9,13 +9,9 @@
 volatile = "0.2.3"
 spin = "0.4.9"
 uart_16550 = "0.1.0"
-<<<<<<< HEAD
-x86_64 = "0.4.0"
+x86_64 = "0.5.0"
 pic8259_simple = "0.1.1"
 pc-keyboard = "0.3.1"
-=======
-x86_64 = "0.5.0"
->>>>>>> 8e5b6a3e
 
 [dependencies.lazy_static]
 version = "1.0"
