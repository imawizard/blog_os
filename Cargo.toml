--- conflicted
+++ resolved
@@ -13,11 +13,7 @@
 harness = false
 
 [dependencies]
-<<<<<<< HEAD
-bootloader = { version = "0.5.1", features = ["map_physical_memory"]}
-=======
-bootloader = "0.6.0"
->>>>>>> 62f913fa
+bootloader = { version = "0.6.0", features = ["map_physical_memory"]}
 volatile = "0.2.3"
 spin = "0.4.9"
 x86_64 = "0.5.2"
