--- conflicted
+++ resolved
@@ -5,17 +5,13 @@
 edition = "2018"
 
 [dependencies]
-<<<<<<< HEAD
-bootloader = "0.6.4"
+bootloader = "0.8.0"
 volatile = "0.2.3"
 spin = "0.4.9"
 
 [dependencies.lazy_static]
 version = "1.0"
 features = ["spin_no_std"]
-=======
-bootloader = "0.8.0"
->>>>>>> ffd1bda5
 
 [profile.dev]
 panic = "abort"
