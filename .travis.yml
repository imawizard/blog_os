--- conflicted
+++ resolved
@@ -40,29 +40,12 @@
 install:
   - if [ $TRAVIS_OS_NAME = windows ]; then choco install qemu; export PATH="/c/Program Files/qemu:$PATH"; fi
 
-addons:
-  apt:
-    packages:
-      - qemu-system-x86
-  homebrew:
-    packages:
-      - qemu
-
-install:
-  - if [ $TRAVIS_OS_NAME = windows ]; then choco install qemu; export PATH="/c/Program Files/qemu:$PATH"; fi
-
 before_script:
   - rustup component add rust-src llvm-tools-preview
   - cargo install cargo-xbuild bootimage cargo-cache --debug -Z install-upgrade
 
 script:
-<<<<<<< HEAD
-  - bootimage build
-  - cargo test
-  - bootimage test
-=======
   - cargo xbuild
   - cargo bootimage
   - cargo xtest
->>>>>>> ad99afae
   - cargo cache --autoclean