--- conflicted
+++ resolved
@@ -33,11 +33,6 @@
   - cargo install cargo-xbuild bootimage cargo-cache --debug -Z install-upgrade
 
 script:
-<<<<<<< HEAD
-  - bootimage build
-  - cargo test
-=======
   - cargo xbuild
   - cargo bootimage
->>>>>>> 70c24b76
   - cargo cache --autoclean